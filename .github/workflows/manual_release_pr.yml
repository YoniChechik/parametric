--- conflicted
+++ resolved
@@ -54,12 +54,8 @@
 
       - name: Run tests
         run: |
-<<<<<<< HEAD
           cd /home/runner/work/parametric/parametric/tests
           pytest .
-=======
-          pytest /home/runner/work/parametric/parametric/tests
->>>>>>> c64b93ec
 
       - name: Create a Pull Request
         uses: peter-evans/create-pull-request@v6
