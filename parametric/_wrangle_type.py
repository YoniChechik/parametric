--- conflicted
+++ resolved
@@ -11,14 +11,6 @@
     converted_value: Any
     is_coerced: bool
 
-<<<<<<< HEAD
-=======
-    def __eq__(self, other: Any) -> bool:
-        if not isinstance(other, WrangleTypeReturn):
-            return False
-        return (self.converted_value == other.converted_value) and (self.is_coerced == other.is_coerced)
-
->>>>>>> 4d920114
 
 def wrangle_type(param_name: str, value: Any, target_type: Any) -> WrangleTypeReturn:
     if target_type == Any:
@@ -70,53 +62,6 @@
         return WrangleTypeReturn(instance, True)
 
     raise ValueError(f"Cannot convert {value} in parameter '{param_name}' to {target_type}")
-<<<<<<< HEAD
-=======
-
-
-@dataclass
-class WrangleTypeReturn:
-    converted_value: Any
-    is_coerced: bool
-
-    def __eq__(self, other: Any) -> bool:
-        if not isinstance(other, WrangleTypeReturn):
-            return False
-        return (self.converted_value == other.converted_value) and (self.is_coerced == other.is_coerced)
-
-
-def wrangle_type(field_name: str, value: Any, target_type: Any) -> WrangleTypeReturn:
-    if target_type == Any:
-        raise ValueError(f"Type `Any` is not allowed, cannot convert '{field_name}'")
-
-    if target_type in IMMUTABLE_BASE_TYPES:
-        return _handle_base_type(value, target_type)
-
-    # ==== complex types
-    outer_type = get_origin(target_type)
-    inner_args = get_args(target_type)
-
-    _validate_complex_type(field_name, target_type, outer_type, inner_args)
-
-    if outer_type in {Union, UnionType}:
-        return _handle_union_type(field_name, value, target_type, inner_args)
-
-    if outer_type in {tuple, Tuple}:
-        return _handle_tuple_type(field_name, value, inner_args)
-
-    if outer_type is Literal:
-        return _handle_literal_type(field_name, value, inner_args)
-
-    # ==== subclasses
-    if issubclass(target_type, Enum):
-        return _handle_enum_type(field_name, value, target_type)
-
-    # ==== Raise error if the type is not handled
-    raise ValueError(
-        f"Field '{field_name}' must be one of the following: a subclass of BaseParams, an immutable type (such as tuple, "
-        f"Literal, Enum, {', '.join(t.__name__ for t in IMMUTABLE_BASE_TYPES)}), or a union of these types."
-    )
->>>>>>> 4d920114
 
 
 def _handle_base_type(value: Any, target_type: Any) -> tuple[Any, bool]:
@@ -175,19 +120,4 @@
 
     # Determine if any element was coerced
     coerced = any(r.is_coerced for r in results)
-    return WrangleTypeReturn(tuple(r.converted_value for r in results), coerced)
-
-<<<<<<< HEAD
-
-=======
->>>>>>> 4d920114
-def _validate_complex_type(param_name: str, target_type: Any, outer_type: Any, inner_args: tuple):
-    """Validates complex types before processing."""
-    if target_type is Union and outer_type is None:
-        raise ValueError(f"Type hint for {param_name} cannot be 'Union' without specifying element types")
-
-    if target_type is tuple and outer_type is None:
-        raise ValueError(f"Type hint for {param_name} cannot be 'tuple' without specifying element types")
-
-    if target_type is Tuple and len(inner_args) == 0:
-        raise ValueError(f"Type hint for {param_name} cannot be 'Tuple' without specifying element types")+    return WrangleTypeReturn(tuple(r.converted_value for r in results), coerced)