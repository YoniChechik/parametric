from dataclasses import dataclass
from enum import Enum
from types import UnionType
from typing import Any, Literal, Tuple, Union, get_args, get_origin

from parametric._const import EMPTY_PARAM, IMMUTABLE_BASE_TYPES


@dataclass
class WrangleTypeReturn:
    converted_value: Any
    is_coerced: bool

    def __eq__(self, other: Any) -> bool:
        if not isinstance(other, WrangleTypeReturn):
            return False
        return (self.converted_value == other.converted_value) and (self.is_coerced == other.is_coerced)


def wrangle_type(param_name: str, value: Any, target_type: Any) -> WrangleTypeReturn:
    if target_type == Any:
        raise ValueError(f"Type `Any` is not allowed, cannot convert '{param_name}'")

    if target_type in IMMUTABLE_BASE_TYPES:
        return _handle_base_type(value, target_type)

    # ==== complex types
    outer_type = get_origin(target_type)
    inner_args = get_args(target_type)

    _validate_complex_type(param_name, target_type, outer_type, inner_args)

    if outer_type in {Union, UnionType}:
        return _handle_union_type(param_name, value, target_type, inner_args)

    if outer_type in {tuple, Tuple}:
        return _handle_tuple_type(param_name, value, inner_args)

    if outer_type is Literal:
        return _handle_literal_type(param_name, value, inner_args)

    # ==== subclasses
    if isinstance(target_type, type(Enum)):
        return _handle_enum_type(param_name, value, target_type)

    # NOTE: this import is here to avoid circular imports
    from parametric._base_params import BaseParams

    if isinstance(target_type, type(BaseParams)):
        return _handle_baseparams_type(param_name, value, target_type)

    # ==== Raise error if the type is not handled
    raise ValueError(
        f"Parameter '{param_name}' must be one of the following: a subclass of BaseParams, an immutable type (such as tuple, "
        f"Literal, Enum, {', '.join(t.__name__ for t in IMMUTABLE_BASE_TYPES)}), or a union of these types."
    )


def _handle_baseparams_type(param_name: str, value: Any, target_type: Any) -> tuple[Any, bool]:
    """Handles conversion for subclasses of BaseParams."""
    if isinstance(value, target_type):
        return WrangleTypeReturn(value, False)

    if isinstance(value, dict):
        instance = target_type()
        instance.override_from_dict(value)
        return WrangleTypeReturn(instance, True)

    raise ValueError(f"Cannot convert {value} in parameter '{param_name}' to {target_type}")


@dataclass
class WrangleTypeReturn:
    converted_value: Any
    is_coerced: bool

    def __eq__(self, other: Any) -> bool:
        if not isinstance(other, WrangleTypeReturn):
            return False
        return (self.converted_value == other.converted_value) and (self.is_coerced == other.is_coerced)


def wrangle_type(field_name: str, value: Any, target_type: Any) -> WrangleTypeReturn:
    if target_type == Any:
        raise ValueError(f"Type `Any` is not allowed, cannot convert '{field_name}'")

    if target_type in IMMUTABLE_BASE_TYPES:
        return _handle_base_type(value, target_type)

    # ==== complex types
    outer_type = get_origin(target_type)
    inner_args = get_args(target_type)

    _validate_complex_type(field_name, target_type, outer_type, inner_args)

    if outer_type in {Union, UnionType}:
        return _handle_union_type(field_name, value, target_type, inner_args)

    if outer_type in {tuple, Tuple}:
        return _handle_tuple_type(field_name, value, inner_args)

    if outer_type is Literal:
        return _handle_literal_type(field_name, value, inner_args)

    # ==== subclasses
    if issubclass(target_type, Enum):
        return _handle_enum_type(field_name, value, target_type)

    # ==== Raise error if the type is not handled
    raise ValueError(
        f"Field '{field_name}' must be one of the following: a subclass of BaseParams, an immutable type (such as tuple, "
        f"Literal, Enum, {', '.join(t.__name__ for t in IMMUTABLE_BASE_TYPES)}), or a union of these types."
    )


def _handle_base_type(value: Any, target_type: Any) -> tuple[Any, bool]:
    """Handles conversion for immutable base types."""
    if isinstance(value, target_type):
        return WrangleTypeReturn(value, False)
    try:
        return WrangleTypeReturn(target_type(value), True)
    except (ValueError, TypeError):
        raise ValueError(f"Cannot convert {value} to {target_type}")


def _handle_literal_type(param_name: str, value: Any, inner_args: tuple) -> tuple[Any, bool]:
    """Handles conversion for Literal types."""
    if value in inner_args:
        return WrangleTypeReturn(value, False)
<<<<<<< HEAD
    raise ValueError(f"Cannot convert {value} in parameter '{param_name}' to one of possible literals {inner_args}")
=======
    raise ValueError(f"Cannot convert {value} in field {field_name} to one of possible literals {inner_args}")
>>>>>>> 26738ecf


def _handle_enum_type(param_name: str, value: Any, target_type: Any) -> tuple[Any, bool]:
    """Handles conversion for Enum types."""
    if isinstance(value, target_type):
        return WrangleTypeReturn(value, False)
    try:
        return WrangleTypeReturn(target_type(value), True)
    except ValueError:
        raise ValueError(f"Cannot convert {value} in parameter '{param_name}' to Enum {target_type}")


def _handle_union_type(param_name: str, value: Any, target_type: Any, inner_args: tuple) -> tuple[Any, bool]:
    """Handles conversion for Union types."""
    best_result = EMPTY_PARAM

    for inner_type in inner_args:
        try:
<<<<<<< HEAD
            wrangle_type_return = wrangle_type(param_name, value, inner_type)
            if not wrangle_type_return.is_coerced:
                return wrangle_type_return
            if best_result == EMPTY_PARAM or wrangle_type_return.is_coerced:
=======
            wrangle_type_return = wrangle_type(field_name, value, inner_type)
            if not wrangle_type_return.is_coerced:
                return wrangle_type_return
            if best_result == EMPTY_FIELD or wrangle_type_return.is_coerced:
>>>>>>> 26738ecf
                best_result = wrangle_type_return.converted_value
        except (ValueError, TypeError):
            continue

<<<<<<< HEAD
    if best_result != EMPTY_PARAM:
=======
    if best_result != EMPTY_FIELD:
>>>>>>> 26738ecf
        return WrangleTypeReturn(best_result, True)
    raise ValueError(f"Cannot convert {value} to any of the types in {target_type}")


<<<<<<< HEAD
def _handle_tuple_type(param_name: str, value: Any, inner_args: tuple) -> tuple[Any, bool]:
=======
def _handle_tuple_type(field_name: str, value: Any, inner_args: tuple) -> tuple[Any, bool]:
>>>>>>> 26738ecf
    """Handles conversion for Tuple types."""
    if inner_args[-1] is Ellipsis:
        elem_type = inner_args[0]
        results = [wrangle_type(param_name, v, elem_type) for v in value]
    else:
        results = [wrangle_type(param_name, v, t) for v, t in zip(value, inner_args)]

    # Determine if any element was coerced
    coerced = any(r.is_coerced for r in results)
    return WrangleTypeReturn(tuple(r.converted_value for r in results), coerced)


<<<<<<< HEAD
def _validate_complex_type(param_name: str, target_type: Any, outer_type: Any, inner_args: tuple):
    """Validates complex types before processing."""
    if target_type is Union and outer_type is None:
        raise ValueError(f"Type hint for {param_name} cannot be 'Union' without specifying element types")

    if target_type is tuple and outer_type is None:
        raise ValueError(f"Type hint for {param_name} cannot be 'tuple' without specifying element types")

    if target_type is Tuple and len(inner_args) == 0:
        raise ValueError(f"Type hint for {param_name} cannot be 'Tuple' without specifying element types")
=======
def _validate_complex_type(field_name: str, target_type: Any, outer_type: Any, inner_args: tuple):
    """Validates complex types before processing."""
    if target_type is Union and outer_type is None:
        raise ValueError(f"Type hint for {field_name} cannot be 'Union' without specifying element types")

    if target_type is tuple and outer_type is None:
        raise ValueError(f"Type hint for {field_name} cannot be 'tuple' without specifying element types")

    if target_type is Tuple and len(inner_args) == 0:
        raise ValueError(f"Type hint for {field_name} cannot be 'Tuple' without specifying element types")
>>>>>>> 26738ecf
<|MERGE_RESOLUTION|>--- conflicted
+++ resolved
@@ -127,11 +127,7 @@
     """Handles conversion for Literal types."""
     if value in inner_args:
         return WrangleTypeReturn(value, False)
-<<<<<<< HEAD
     raise ValueError(f"Cannot convert {value} in parameter '{param_name}' to one of possible literals {inner_args}")
-=======
-    raise ValueError(f"Cannot convert {value} in field {field_name} to one of possible literals {inner_args}")
->>>>>>> 26738ecf
 
 
 def _handle_enum_type(param_name: str, value: Any, target_type: Any) -> tuple[Any, bool]:
@@ -150,35 +146,20 @@
 
     for inner_type in inner_args:
         try:
-<<<<<<< HEAD
             wrangle_type_return = wrangle_type(param_name, value, inner_type)
             if not wrangle_type_return.is_coerced:
                 return wrangle_type_return
             if best_result == EMPTY_PARAM or wrangle_type_return.is_coerced:
-=======
-            wrangle_type_return = wrangle_type(field_name, value, inner_type)
-            if not wrangle_type_return.is_coerced:
-                return wrangle_type_return
-            if best_result == EMPTY_FIELD or wrangle_type_return.is_coerced:
->>>>>>> 26738ecf
                 best_result = wrangle_type_return.converted_value
         except (ValueError, TypeError):
             continue
 
-<<<<<<< HEAD
     if best_result != EMPTY_PARAM:
-=======
-    if best_result != EMPTY_FIELD:
->>>>>>> 26738ecf
         return WrangleTypeReturn(best_result, True)
     raise ValueError(f"Cannot convert {value} to any of the types in {target_type}")
 
 
-<<<<<<< HEAD
 def _handle_tuple_type(param_name: str, value: Any, inner_args: tuple) -> tuple[Any, bool]:
-=======
-def _handle_tuple_type(field_name: str, value: Any, inner_args: tuple) -> tuple[Any, bool]:
->>>>>>> 26738ecf
     """Handles conversion for Tuple types."""
     if inner_args[-1] is Ellipsis:
         elem_type = inner_args[0]
@@ -190,8 +171,6 @@
     coerced = any(r.is_coerced for r in results)
     return WrangleTypeReturn(tuple(r.converted_value for r in results), coerced)
 
-
-<<<<<<< HEAD
 def _validate_complex_type(param_name: str, target_type: Any, outer_type: Any, inner_args: tuple):
     """Validates complex types before processing."""
     if target_type is Union and outer_type is None:
@@ -201,16 +180,4 @@
         raise ValueError(f"Type hint for {param_name} cannot be 'tuple' without specifying element types")
 
     if target_type is Tuple and len(inner_args) == 0:
-        raise ValueError(f"Type hint for {param_name} cannot be 'Tuple' without specifying element types")
-=======
-def _validate_complex_type(field_name: str, target_type: Any, outer_type: Any, inner_args: tuple):
-    """Validates complex types before processing."""
-    if target_type is Union and outer_type is None:
-        raise ValueError(f"Type hint for {field_name} cannot be 'Union' without specifying element types")
-
-    if target_type is tuple and outer_type is None:
-        raise ValueError(f"Type hint for {field_name} cannot be 'tuple' without specifying element types")
-
-    if target_type is Tuple and len(inner_args) == 0:
-        raise ValueError(f"Type hint for {field_name} cannot be 'Tuple' without specifying element types")
->>>>>>> 26738ecf
+        raise ValueError(f"Type hint for {param_name} cannot be 'Tuple' without specifying element types")