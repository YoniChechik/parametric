--- conflicted
+++ resolved
@@ -1,26 +1,21 @@
-import enum
-import json
 import os
-<<<<<<< HEAD
 import sys
 from pathlib import Path
-from typing import Any, get_type_hints
-=======
-from pathlib import Path
 from typing import Any
->>>>>>> dff3ef49
 
 import yaml
-from pydantic import BaseModel, field_serializer
 
-from parametric._typehints import _validate_immutable_typehint
+from parametric._abstract_base_params import AbstractBaseParams
+from parametric._gui.base import run_gui
+
+EMPTY_PARAM = "__parametric_empty_field"
 
 
-class BaseParams(BaseModel):
-    def __init__(self, *args, **kwargs):
-        # currently i don't know a way to set private vars because it will be a part of the model
-        super().__init__(*args, **kwargs)
-        self._validate_immutable_typehints()
+class BaseParams(AbstractBaseParams):
+    def __new__(cls, *args, **kwargs):
+        if cls is BaseParams:
+            raise TypeError(f"{cls.__name__} cannot be instantiated directly, only derive from")
+        return super().__new__(cls)
 
     def _validate_immutable_typehints(self):
         for field_name, field_info in self.model_fields.items():
@@ -44,57 +39,6 @@
         for k, v in data.items():
             # NOTE: this also validates
             setattr(self, k, v)
-
-    def model_dump_non_defaults(self):
-        changed = {}
-        default_params = self.model_copy()
-        for field_name, field_info in self.model_fields.items():
-            # fixing the problem where default from field info isn't coerced:
-            # for example: a user can define Path() as parameter type but insert a default str.
-            # here we coerce the default to be Path() so it's the same as the actual value
-            setattr(default_params, field_name, field_info.get_default())
-            # getattr of-course returns us the coerce result...
-            current_value = getattr(self, field_name)
-            if current_value != getattr(default_params, field_name):
-                changed[field_name] = current_value
-        return changed
-
-    def override_from_yaml_file(self, yaml_path: Path | str):
-        with open(yaml_path, "r") as file:
-            yaml_data = yaml.safe_load(file)
-        # None returns if file is empty
-        if yaml_data is None:
-            return
-        self.override_from_dict(yaml_data)
-
-<<<<<<< HEAD
-from parametric._abstract_base_params import AbstractBaseParams
-from parametric._gui.base import run_gui
-from parametric._typehint_parsing import parse_typehint
-
-EMPTY_PARAM = "__parametric_empty_field"
-
-
-class BaseParams(AbstractBaseParams):
-    def __new__(cls, *args, **kwargs):
-        if cls is BaseParams:
-            raise TypeError(f"{cls.__name__} cannot be instantiated directly, only derive from")
-        return super().__new__(cls)
-
-    def __init__(self):
-        self._is_frozen = False
-        self._inner_params_that_are_baseparam_class: set[str] = set()
-
-        # ==== convert all on init
-        self._name_to_type_node = {
-            name: parse_typehint(name, typehint) for name, typehint in get_type_hints(self).items()
-        }
-        for name in self._name_to_type_node:
-            value = self._get_value_including_empty(name)
-
-            # don't work on empty field
-            if value == EMPTY_PARAM:
-                continue
 
             self._convert_and_set(name, value, is_strict=True)
 
@@ -137,13 +81,18 @@
             changed_params[key] = value
 
         self.override_from_dict(changed_params, is_strict=False)
-=======
+
+    def override_from_yaml(self, filepath: Path | str) -> None:
+        filepath = Path(filepath)
+        if not filepath.is_file():
+            return
+        self.override_from_dict(yaml_data)
+
     def override_from_cli(self) -> None:
         import argparse
 
         # Initialize the parser
         parser = argparse.ArgumentParser()
->>>>>>> dff3ef49
 
         # Add arguments
         for field_name, field_info in self.model_fields.items():
@@ -182,17 +131,9 @@
 
         self.override_from_dict(changed_params, is_strict=False)
 
-<<<<<<< HEAD
-    def to_dict(self) -> dict[str, Any]:
-        if not self._is_frozen:
-            raise RuntimeError("'to_dict' only works on frozen params. please run freeze() first")
-        res_dict = {}
-        for field_name in self._name_to_type_node:
-            value = getattr(self, field_name)
-            if isinstance(value, BaseParams):
-                value = value.to_dict()
-            res_dict[field_name] = value
-        return res_dict
+    def save_yaml(self, save_path: str | Path):
+        with open(save_path, "w") as file:
+            yaml.dump(self.model_dump_serializable(), file)
 
     def _to_dumpable_dict(self) -> dict[str, Any]:
         dumpable_dict_res = {}
@@ -233,44 +174,4 @@
         name_to_value = {name: self._get_value_including_empty(name) for name in self._name_to_type_node}
         override_dict = run_gui(self._name_to_type_node, name_to_value)
 
-        self.override_from_dict(override_dict)
-=======
-    def save_yaml(self, save_path: str | Path):
-        with open(save_path, "w") as file:
-            yaml.dump(self.model_dump_serializable(), file)
-
-    def freeze(self):
-        self.model_config["frozen"] = True
-        for field_name, field_info in self.model_fields.items():
-            if isinstance(field_info.annotation, type) and issubclass(field_info.annotation, BaseParams):
-                inner_base_params: BaseParams = getattr(self, field_name)
-                inner_base_params.model_config["frozen"] = True
-
-    # ==== serializing
-    @field_serializer("*", when_used="json")
-    def _serialize_path_to_str(self, value):
-        if isinstance(value, Path):
-            return str(value.as_posix())
-        return value
-
-    def model_dump_serializable(self):
-        return json.loads(self.model_dump_json())
-
-    def __eq__(self, other: "BaseParams"):
-        if not isinstance(other, BaseParams):
-            return False
-        for field_name in self.model_fields:
-            self_val = getattr(self, field_name)
-            other_val = getattr(other, field_name)
-            if self_val == other_val:
-                continue
-            # for enums
-            elif (
-                isinstance(self_val, enum.Enum)
-                and isinstance(other_val, enum.Enum)
-                and self_val.value == other_val.value
-            ):
-                continue
-            return False
-        return True
->>>>>>> dff3ef49
+        self.override_from_dict(override_dict)