--- conflicted
+++ resolved
@@ -1,7 +1,6 @@
 import os
 from tempfile import NamedTemporaryFile
 
-<<<<<<< HEAD
 import pytest
 
 from parametric import BaseParams
@@ -37,9 +36,6 @@
 def params():
     # Return a deep copy of the params to ensure each test gets a fresh instance
     return copy.deepcopy(MyParams())
-=======
-from tests.conftest import MyParams
->>>>>>> dff3ef49
 
 
 def test_save_yaml(params: MyParams):
@@ -62,34 +58,6 @@
     os.remove(tmp_yaml_name)
     assert params == params2
 
-<<<<<<< HEAD
-    expected_yaml = (
-        "continue_train_dir_path: null\n"
-        "continue_train_is_reset_to_init_lr: false\n"
-        "data_dirs:\n"
-        "- x\n"
-        "- Y\n"
-        "dataset_name: null\n"
-        "image_shape:\n"
-        "- 640\n"
-        "- 640\n"
-        "init_lr: 0.0001\n"
-        "lr_scheduler_factor: 0.5\n"
-        "lr_scheduler_patience_in_validation_steps: 20\n"
-        "nn_default_encoder_weights: imagenet\n"
-        "nn_encoder_name: efficientnet-b0\n"
-        "num_classes_without_bg: 3\n"
-        "num_epochs: 500\n"
-        f"res_dir: {os.sep}my_res_path\n"
-        "save_dir_path: null\n"
-        "train_batch_size: 8\n"
-        "val_batch_size: 32\n"
-        "validation:\n"
-        "  validation_batch_size: 8\n"
-        f"  validation_save_dir: {os.sep}my_dir\n"
-        "validation_step_per_epochs: 1\n"
-    )
-
     _compare_strings_with_multiple_newlines(loaded_params, expected_yaml)
 
 
@@ -103,17 +71,6 @@
 
     if len(lines1) != len(lines2):
         raise Exception("Not same amount of lines")
-=======
->>>>>>> dff3ef49
-
-def _compare_strings_with_multiple_newlines(string1: str, string2: str) -> None:
-    lines1 = string1.splitlines()
-    lines2 = string2.splitlines()
-
-    for i, (line1, line2) in enumerate(zip(lines1, lines2)):
-        assert line1 == line2, f"Difference at line {i+1}:\nString 1: {line1}\nString 2: {line2}"
-
-    assert len(lines1) == len(lines2), "Not same amount of lines"
 
 
 def test_to_dict(params: MyParams):
