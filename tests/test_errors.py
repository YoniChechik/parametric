--- conflicted
+++ resolved
@@ -39,26 +39,21 @@
     )
 
 
-<<<<<<< HEAD
 def test_error_change_after_freeze(params: MyParams):
-=======
-def test_change_after_freeze(params: MyParams):
->>>>>>> 994257f8
     params.t03 = ((1, "c"), (3.14, "d"))
 
     params.freeze()
 
-<<<<<<< HEAD
     with pytest.raises(Exception) as exc_info:
-=======
-    with pytest.raises(Exception):
->>>>>>> 994257f8
         params.t03 = ((2, "xxx"), (2, "xxx"))
     assert "Instance is frozen" in str(exc_info.value)
 
     with pytest.raises(Exception) as exc_info:
         params.bp01.t03 = ((2, "xxx"), (2, "xxx"))
     assert "Instance is frozen" in str(exc_info.value)
+
+    with pytest.raises(Exception):
+        params.bp01.t03 = ((2, "xxx"), (2, "xxx"))
 
 
 def test_error_mutable_field():
@@ -85,18 +80,9 @@
         Test2()
     assert "In t, must declere args for tuple typehint, e.g. tuple[int]" in str(exc_info.value)
 
-<<<<<<< HEAD
     class Test3(BaseParams):
         t: tuple[tuple] = ((1, 2, 3),)
 
     with pytest.raises(Exception) as exc_info:
         Test3()
-    assert "In t, must declere args for tuple typehint, e.g. tuple[int]" in str(exc_info.value)
-=======
-    with pytest.raises(Exception):
-        params.bp01.t03 = ((2, "xxx"), (2, "xxx"))
-
-
-if __name__ == "__main__":
-    pytest.main(["-v", __file__])
->>>>>>> 994257f8
+    assert "In t, must declere args for tuple typehint, e.g. tuple[int]" in str(exc_info.value)