from typing import Tuple

import pytest

from parametric._base_params import BaseParams
from tests.conftest import MyParams


def test_invalid_overrides(params: MyParams):
    # Attempt to override with invalid type should raise an error
<<<<<<< HEAD
    with pytest.raises(Exception):
        params.override_from_dict({"nested_tuple": ((1, "a"), "not a tuple")})

    with pytest.raises(Exception):
        params.override_from_dict({"nested_tuple": (("not an int", "a"), (3.14, "b"))})

    with pytest.raises(Exception):
        params.override_from_dict({"optional_tuple": "not a tuple"})

    with pytest.raises(Exception):
        params.override_from_dict({"union_field": "not an int or float"})
=======
    with pytest.raises(Exception) as exc_info:
        params.override_from_dict({"t03": ((1, "a"), "not a tuple")})
    assert "t03.1\n  Input should be a valid tuple [type=tuple_type, input_value='not a tuple', input_type=str]" in str(
        exc_info.value
    )

    with pytest.raises(Exception) as exc_info:
        params.override_from_dict({"t03": (("not an int", "a"), (3.14, "b"))})
    assert (
        "t03.0.0\n  Input should be a valid integer, unable to parse string as an integer [type=int_parsing, input_value='not an int', input_type=str]"
        in str(exc_info.value)
    )

    with pytest.raises(Exception) as exc_info:
        params.override_from_dict({"t04": "not a tuple"})
    assert "t04\n  Input should be a valid tuple [type=tuple_type, input_value='not a tuple', input_type=str]" in str(
        exc_info.value
    )

    with pytest.raises(Exception) as exc_info:
        params.override_from_dict({"i04": "not an int or float"})
    assert (
        "i04.int\n  Input should be a valid integer, unable to parse string as an integer [type=int_parsing, input_value='not an int or float', input_type=str]"
        in str(exc_info.value)
    )
    assert (
        "i04.float\n  Input should be a valid number, unable to parse string as a number [type=float_parsing, input_value='not an int or float', input_type=str]"
        in str(exc_info.value)
    )


def test_error_change_after_freeze(params: MyParams):
    params.t03 = ((1, "c"), (3.14, "d"))

    params.freeze()
>>>>>>> dff3ef49

    with pytest.raises(Exception) as exc_info:
        params.t03 = ((2, "xxx"), (2, "xxx"))
    assert "Instance is frozen" in str(exc_info.value)

    with pytest.raises(Exception) as exc_info:
        params.bp01.t03 = ((2, "xxx"), (2, "xxx"))
    assert "Instance is frozen" in str(exc_info.value)

    with pytest.raises(Exception) as exc_info:
        params.bp01.t03 = ((2, "xxx"), (2, "xxx"))
    assert "Instance is frozen" in str(exc_info.value)


def test_error_mutable_field():
    class Test(BaseParams):
        list_param: list[int] = [1, 2, 3]

    with pytest.raises(Exception) as exc_info:
        Test()
    assert "typehint list[int] is not allowed because it is not immutable" in str(exc_info.value)

<<<<<<< HEAD
    # Attempt to freeze with an unset mandatory field should raise an error
    with pytest.raises(Exception):
        params.freeze()
=======
>>>>>>> dff3ef49

def test_error_tuple_no_inner_args():
    class Test(BaseParams):
        t: tuple = (1, 2, 3)

    with pytest.raises(Exception) as exc_info:
        Test()
    assert "In t, must declere args for tuple typehint, e.g. tuple[int]" in str(exc_info.value)

    class Test2(BaseParams):
        t: Tuple = (1, 2, 3)

    with pytest.raises(Exception) as exc_info:
        Test2()
    assert "In t, must declere args for tuple typehint, e.g. tuple[int]" in str(exc_info.value)

    class Test3(BaseParams):
        t: tuple[tuple] = ((1, 2, 3),)

    with pytest.raises(Exception) as exc_info:
        Test3()
    assert "In t, must declere args for tuple typehint, e.g. tuple[int]" in str(exc_info.value)<|MERGE_RESOLUTION|>--- conflicted
+++ resolved
@@ -8,7 +8,6 @@
 
 def test_invalid_overrides(params: MyParams):
     # Attempt to override with invalid type should raise an error
-<<<<<<< HEAD
     with pytest.raises(Exception):
         params.override_from_dict({"nested_tuple": ((1, "a"), "not a tuple")})
 
@@ -20,43 +19,32 @@
 
     with pytest.raises(Exception):
         params.override_from_dict({"union_field": "not an int or float"})
-=======
-    with pytest.raises(Exception) as exc_info:
-        params.override_from_dict({"t03": ((1, "a"), "not a tuple")})
-    assert "t03.1\n  Input should be a valid tuple [type=tuple_type, input_value='not a tuple', input_type=str]" in str(
-        exc_info.value
-    )
-
-    with pytest.raises(Exception) as exc_info:
-        params.override_from_dict({"t03": (("not an int", "a"), (3.14, "b"))})
-    assert (
-        "t03.0.0\n  Input should be a valid integer, unable to parse string as an integer [type=int_parsing, input_value='not an int', input_type=str]"
-        in str(exc_info.value)
-    )
-
-    with pytest.raises(Exception) as exc_info:
-        params.override_from_dict({"t04": "not a tuple"})
-    assert "t04\n  Input should be a valid tuple [type=tuple_type, input_value='not a tuple', input_type=str]" in str(
-        exc_info.value
-    )
-
-    with pytest.raises(Exception) as exc_info:
-        params.override_from_dict({"i04": "not an int or float"})
-    assert (
-        "i04.int\n  Input should be a valid integer, unable to parse string as an integer [type=int_parsing, input_value='not an int or float', input_type=str]"
-        in str(exc_info.value)
-    )
-    assert (
-        "i04.float\n  Input should be a valid number, unable to parse string as a number [type=float_parsing, input_value='not an int or float', input_type=str]"
-        in str(exc_info.value)
-    )
 
 
-def test_error_change_after_freeze(params: MyParams):
-    params.t03 = ((1, "c"), (3.14, "d"))
+def test_to_dict_without_freeze():
+    params = MyParamsNew()
+
+    # Attempt to call to_dict without freezing should raise an error
+    with pytest.raises(RuntimeError):
+        params.to_dict()
+
+
+def test_empty_field_error_on_freeze():
+    class CustomParamsScheme(BaseParams):
+        mandatory_field: int
+
+    params = CustomParamsScheme()
+
+    # Attempt to freeze with an unset mandatory field should raise an error
+    with pytest.raises(Exception):
+        params.freeze()
+
+
+def test_change_after_freeze():
+    params = MyParamsNew()
+    params.nested_tuple = ((1, "c"), (3.14, "d"))
 
     params.freeze()
->>>>>>> dff3ef49
 
     with pytest.raises(Exception) as exc_info:
         params.t03 = ((2, "xxx"), (2, "xxx"))
@@ -79,12 +67,6 @@
         Test()
     assert "typehint list[int] is not allowed because it is not immutable" in str(exc_info.value)
 
-<<<<<<< HEAD
-    # Attempt to freeze with an unset mandatory field should raise an error
-    with pytest.raises(Exception):
-        params.freeze()
-=======
->>>>>>> dff3ef49
 
 def test_error_tuple_no_inner_args():
     class Test(BaseParams):
